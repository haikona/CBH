"""
A class to enumerate all elliptic curves over Q up to isomorphism in a given
Weierstrass family, ordered by height.

AUTHORS:

 - Simon Spicer (2012-09): First version
"""

#*****************************************************************************
<<<<<<< HEAD
#       Copyright (C) 2012 William Stein and Simon Spicer
=======
#       Copyright (C) 2007 William Stein and Simon Spicer
#WAS: change copyright year
>>>>>>> 4bd66e6e
#
#  Distributed under the terms of the GNU General Public License (GPL)
#
#    This code is distributed in the hope that it will be useful,
#    but WITHOUT ANY WARRANTY; without even the implied warranty of
#    MERCHANTABILITY or FITNESS FOR A PARTICULAR PURPOSE.  See the GNU
#    General Public License for more details.
#
#  The full text of the GPL is available at:
#
#                  http://www.gnu.org/licenses/
#*****************************************************************************

import time
#WAS: do *NOT* import numpy at module scope, since it wastes time -- import it right before you use it.
import numpy as np
from copy import deepcopy
from sage.rings.integer_ring import IntegerRing, ZZ
from sage.functions.other import floor,ceil
from sage.combinat.cartesian_product import CartesianProduct
from sage.misc.misc import powerset, srange
from sage.schemes.elliptic_curves.constructor import EllipticCurve

class CurveEnumerator():
    r"""
    The CurveEnumerator class will enumerate all elliptic curves
    over Q in a specified Weierstrass form ordered by height, where
    height is a function of the Weierstrass equation of the curve
    as described in the __init__() method.

    """
    def __init__(self, family="short_weierstrass"):
        """
        INPUT:

            - ``family`` -- string; the family of curves being considered
              Current options are

              * 'short_weierstrass'
                Family:             Short Weierstrass
                Model:              Y^2 = X^3 + A*X + B
                Height function:    H = min{|A|^3,|B|^2}
                
              To be implemented in future

              * 'full_weierstrass'
              * 'rank_one'
              * 'rank_two'
              * 'two_torsion'
              * 'three_torsion'
              * 'F_1(2)'  # WAS: what are these?  (at least give a reference)
              * 'F_1(3)'
              * 'F_1(4)'
              * 'F_1(2x2)'
              * 'F_2(2)'

        EXAMPLES::

            sage: from sage.schemes.elliptic_curves.curve_enumerator import *
            sage: C = CurveEnumerator(); C
            Height iterator for elliptic curves over Q
            Family:             Short Weierstrass
            Model:              Y^2 = X^3 + A*X + B
            Height function:    H = min{|A|^3,|B|^2}

            sage: C = CurveEnumerator(family='full_weierstrass')
            Traceback (most recent call last):
            ...
            NotImplementedError: Family not yet implemented.
        """
        
        if family=="short_weierstrass":
            self._num_coeffs = ZZ(2)
            #WAS: put in comment or even assertion below verifying that these are Integer type, since if they aren't, your code will break elsewhere
            self._pows = (ZZ(3),ZZ(2))
        elif family=="full_weierstrass":
            raise NotImplementedError("Family not yet implemented.")
        elif family=="rank_one":
            raise NotImplementedError("Family not yet implemented.")
        elif family=="rank_two":
            raise NotImplementedError("Family not yet implemented.")
        elif family=="two_torsion":
            raise NotImplementedError("Family not yet implemented.")
        elif family=="three_torsion":
            raise NotImplementedError("Family not yet implemented.")
        elif family=="F_1(2)":
            raise NotImplementedError("Family not yet implemented.")
        elif family=="F_1(3)":
            raise NotImplementedError("Family not yet implemented.")
        elif family=="F_1(4)":
            raise NotImplementedError("Family not yet implemented.")
        elif family=="F_1(2x2)":
            raise NotImplementedError("Family not yet implemented.")
        elif family=="F_2(2)":
            raise NotImplementedError("Family not yet implemented.")
        else:
            # WAS: I prefer ValueError instead of IOError; \ not needed due to parens
            raise IOError("'family' must be a recognized Weierstrass "\
            +"family of elliptic curves")

        self._family = family


    def __repr__(self):
        """
        Representation of self. Prints what family of curves is being considered,
         the model description and the height function on that family.
        # WAS: delete space in front of the 
        
        EXAMPLES::

# WAS: The import 'from sage.schemes.elliptic_curves.curve_enumerator import *'
# seems possibly heavy.  I wonder if instead adding a new function to the
# top level (by putting it in elliptic_curves.all.py) called EllipticCurveEnumerator
# would be a reasonable?  I like it.
            sage: from sage.schemes.elliptic_curves.curve_enumerator import *
            sage: C = CurveEnumerator(family="short_weierstrass")
            sage: C
            Height iterator for elliptic curves over Q
            Family:             Short Weierstrass
            Model:              Y^2 = X^3 + A*X + B
            Height function:    H = min{|A|^3,|B|^2}
        """

        if self._family=="short_weierstrass":
            name = "Short Weierstrass"
            model = "Y^2 = X^3 + A*X + B"
            height_function = "min{|A|^3,|B|^2}"

        s = "Height iterator for elliptic curves over Q\n"
        s += "Family:             "+name+"\n"
        s += "Model:              "+model+"\n"
        s += "Height function:    H = "+height_function
        return s

    def _height_increment(self,coeffs):
        """
        Given a tuple of coefficients of a Weierstrass equation with
         a certain height, return the next largest permissable height
         and the range of coefficients that achieve that height.
        # WAS: weird spaces at beginning of line above. 

        INPUT:
        # WAS: no indent, as I explained.
        
            - ``coeffs`` -- A list or tuple of coefficients of the
              same length as the number of coeffients in the model.

        OUTPUT:
        # WAS: no indent, as I explained.
            - A tuple of three entries consisting of:
              -- the smallest permissable height greater than the height
                 of the input coefficient list;
              -- a list of coeffients, some of which attain the above
                 height;
              -- a list of indices of which of the coefficients in the
                 above list achieve this height. The remaining entries
                 in the coefficient list indicate the maximum absolute
                 value that coefficient can attain without affecting the
                 curve's height.  

        EXAMPLES::

            sage: from sage.schemes.elliptic_curves.curve_enumerator import *
            sage: C = CurveEnumerator(family="short_weierstrass")
            sage: C._height_increment([2,2])
            (9, [2, 3], [1])
            sage: C._height_increment([3,7])
            (64, [4, 8], [0, 1]) 
        """
        I = range(len(coeffs))
        height_candidates = [(coeffs[i]+1)**(self._pows[i]) for i in I]
        next_height = min(height_candidates)
        index = []

        new_coeffs = list(coeffs)
        for i in I:
            if height_candidates[i]==next_height:
                new_coeffs[i] += 1
                index.append(i)
        return (next_height,new_coeffs,index)

    def next_height(self,N):
        """
        Return the next permissable height greater than or equal to N for
         curves in self's family.

        #WAS: weird spaces 
        
        WARNING: This function my return a height for which only singular
                  curves exist. For example, in the short Weierstrass case
                  height 0 is permissable, as the curve Y^2 = X^3 (uniquely)
                  has height zero.

        INPUT:

            - ``N`` -- A non-negative integer

        OUTPUT:

            - A tuple consisting of three elements of the form
              (H, C, I) such that 
              H: The smallest height >= N
              C: A list of coefficients for curves of this height
              I: A list of indices indicating which of the above coefficients
              achieve this height. The remaining values in C  indicate the 
              max absolute value those coefficients are allowed to obtain
              without altering the height.

              For example, the tuple (4, [1, 2], [1]) for the short Weierstrass
              case denotes set of curves with height 4; these are all of the
              form Y^2 = X^3 + A*X + B, where B=2 and A ranges between -1 and 1.

        EXAMPLES::

            sage: from sage.schemes.elliptic_curves.curve_enumerator import *
            sage: C = CurveEnumerator(family="short_weierstrass")
            sage: C.next_height(4) 
            (4, [1, 2], [1])
            sage: C.next_height(60)
            (64, [4, 8], [0, 1])

            sage: C.next_height(-100)
            Traceback (most recent call last):
            ...
            AssertionError: Input must be non-negative integer.
        """

        #WAS: you're not asserting N is an integer here:
        #WAS: In fact, just remove all constraint N.
        #WAS: then do      "ZZ(ceil(N**(1/n)))"
        assert N>=0, "Input must be non-negative integer."

        coeffs = [ceil(N**(1/n))-1 for n in self._pows]
        height = max([coeffs[i]**(self._pows[i]) for i in range(self._num_coeffs)])
        return self._height_increment(coeffs)

    def heights(self,lowerbound,upperbound):  #WAS:put spaces after commas, e.g., (self, lowerbound, upperbound); there are many instances of this all over your code... so fix them all
        """
        Return a list of permissable curve heights in the specified range
         (bounds inclusive), and for each height the equation coefficients
         that produce curves of that height.

        WARNING: This function my return heights for which only singular
                  curves exist. For example, in the short Weierstrass case
                  height 0 is permissable, as the curve Y^2 = X^3 (uniquely)
                  has height zero. 

        INPUT:

            - ``lowerbound`` -- Lower bound for the height range;
            - ``upperbound`` -- Upper bound for the height range. Heights
              returned are up to and including both bounds.

        OUTPUT:

            - A list of tuples, each consisting of three elements of the form
              (H, C, I) such that 
              H: The smallest height >= N
              C: A list of coefficients for curves of this height
              I: A list of indices indicating which of the above coefficients
              achieve this height. The remaining values in C  indicate the 
              max absolute value those coefficients are allowed to obtain
              without altering the height.

              For example, the tuple (4, [1, 2], [1]) for the short Weierstrass
              case denotes set of curves with height 4; these are all of the
              form Y^2 = X^3 + A*X + B, where B=2 and A ranges between -1 and 1.

        EXAMPLES::

            sage: from sage.schemes.elliptic_curves.curve_enumerator import *
            sage: C = CurveEnumerator(family="short_weierstrass")
            sage: C.heights(100,150) 
            [(100, [4, 10], [1]), (121, [4, 11], [1]), (125, [5, 11], [0]), (144, [5, 12], [1])]

            sage: C.heights(150,100)
            Traceback (most recent call last):
            ...
            AssertionError: Height upper bound must be greater than or equal to lower bound.
            sage: C.heights(-100,100)
            Traceback (most recent call last):
            ...
            AssertionError: Height lower bound must be non-negative.
        """

        assert lowerbound>=0, "Height lower bound must be non-negative."
        assert upperbound>=lowerbound, "Height upper bound must be greater "\
                   +"than or equal to lower bound." 

        coeffs = [ceil(lowerbound**(1/n))-1 for n in self._pows]
        height = max([coeffs[i]**(self._pows[i]) for i in range(self._num_coeffs)])

        L = []
        while height <= upperbound:
            C = self._height_increment(coeffs)
            if C[0]>upperbound:  #WAS: space around ">"
                break
            else:
                height = C[0]
                coeffs = C[1]
                L.append(C)
        return L

    def _coeffs_to_a_invariants(self,c):
        """
        Convert curve coefficients to a-invariants. This is family-specific.

        INPUT:

            - ``c`` -- The list of coefficients of the equation of a curve
              as per the family model description. See the __init__() method
              of this class for more info.

        OUTPUT:

            - A list of five integers corresponding to the a-invariants of
              the curve.

        EXAMPLES::
            sage: from sage.schemes.elliptic_curves.curve_enumerator import *
            sage: C = CurveEnumerator(family="short_weierstrass")
            sage: C._coeffs_to_a_invariants([4,9])
            [0, 0, 0, 4, 9]
        """
        #WAS: this should be rewritten to be object oriented.
# class CurveEnumerator(object):
# ...
# class CurveEnumeratorShortWeierstrass(CurveEnumerator):
# ...
# class CurveEnumeratorRankONe(CurveEnumerator):
# ...
#
# def EllipticCurveEnumerator(...):
#     return right class instance...
#
# sage: EllipticCurveEnumerator(...)  # no import needed!
        if self._family == "short_weierstrass":
            C = [0,0,0,c[0],c[1]]
        elif self._family == "rank_one":
            C = [0,c[0],c[1],c[2],0]
        elif self._family == "rank_two":
            a2,a4,b4,a6 = c[0],c[1],c[2],c[3]
            I = 3*(a4**2)+b4**2-3*a2*a6
            J = -27/4*(a2**2)*a4**2+18*(a4**2)*b4 - 2*(b4**3) \
                + 9*a2*b4*a6 - 27*(a6**2)
            if J.denominator()==4:
                I = I*16
                J = J*64
            C = [0,0,0,-27*I,-27*J]
        elif self._family == "two_torsion":
            C = [0,c[0],0,c[1],0]
        elif self._family == "three_torsion":
            C = [c[0],0,c[1],0,0]
        elif self._family == "full_weierstrass":
            raise NotImplementedError("Not yet implemented.")
        elif self._family == "F_1(2)":
            C = [0,c[0]**2-c[1]-c[2],0,c[1]*c[2],0]

        return C

    def _is_singular(self,C):
        """
        Tests if the a-invariants in 5-tuple C specify a singular
         elliptic curve.

        INPUT:

            - ``C`` -- A 5-tuple/list of a-invariants of a potential
              elliptic curve over Q

        OUTPUT:

            - True or False

        EXAMPLES::
            sage: from sage.schemes.elliptic_curves.curve_enumerator import *
            sage: C = CurveEnumerator(family="short_weierstrass")
            sage: C._is_singular([0,0,0,3,2])
            False
            sage: EllipticCurve([0,0,0,3,2])
            Elliptic Curve defined by y^2 = x^3 + 3*x + 2 over Rational Field
            sage: C._is_singular([0,0,0,-3,2])
            True
            sage: EllipticCurve([0,0,0,-3,2])
            Traceback (most recent call last):
            ...
            ArithmeticError: Invariants [0, 0, 0, -3, 2] define a singular curve.
        """
        a1 = C[0]
        a2 = C[1]
        a3 = C[2]
        a4 = C[3]
        a6 = C[4]

        b2 = a1**2 + 4*a2
        b4 = 2*a4 + a1*a3
        b6 = a3**2 + 4*a6
        b8 = (a1**2)*a6 + 4*a2*a6 - a1*a3*a4 + a2*(a3**2) - a4**2

        Delta = -(b2**2)*b8 - 8*(b4**3) - 27*(b6**2) + 9*b2*b4*b6
        return Delta==0

    def _coeffs_from_height(self,height_tuple):
        """
        Returns a list of tuples of a-invariants of all curves
         described by height_tuple.

        INPUT:

            - ``height_tuple`` -- A tuple of the form
              (H, C, I) such that 
              H: The smallest height >= N
              C: A list of coefficients for curves of this height
              I: A list of indices indicating which of the above coefficients
              achieve this height. The remaining values in C  indicate the 
              max absolute value those coefficients are allowed to obtain
              without altering the height.

              For example, the tuple (4, [1, 2], [1]) for the short Weierstrass
              case denotes set of curves with height 4; these are all of the
              form Y^2 = X^3 + A*X + B, where B=2 and A ranges between -1 and 1.

        OUTPUT:

            - A list of 2-tuples, each consisting of the given height,
              followed by a tuple of a-invariants of a curve of that height.

        EXAMPLES:

            sage: from sage.schemes.elliptic_curves.curve_enumerator import *
            sage: C = CurveEnumerator(family="short_weierstrass")
            sage: B = C.next_height(4); B
            (4, [1, 2], [1])
            sage: L = C._coeffs_from_height(B)
            sage: for ell in L: print ell
            (4, [0, 0, 0, -1, -2])
            (4, [0, 0, 0, -1, 2])
            (4, [0, 0, 0, 0, -2])
            (4, [0, 0, 0, 0, 2])
            (4, [0, 0, 0, 1, -2])
            (4, [0, 0, 0, 1, 2])
        """
        height = height_tuple[0]
        coeffs = height_tuple[1]
        index  = height_tuple[2]

        # Produce list of all coefficient tuples with given height
        L = []
        for S in list(powerset(index))[1:]:
            B = []
            for j in range(len(coeffs)):
                if j in S:
                    B.append([-coeffs[j],coeffs[j]])
                elif j in index:
                    B.append(srange(-coeffs[j]+1,coeffs[j]))
                else:
                    B.append(srange(-coeffs[j],coeffs[j]+1))
            C = CartesianProduct(*B).list()
            for c in C:
                L.append(c)

        # Convert coefficient tuples to a-invariants
        L2 = []
        for c in L:
            C = self._coeffs_to_a_invariants(c)
            if not self._is_singular(C):
                L2.append((height,C))
        return L2

    def _coeffs_from_height_list(self,coefficient_list):
        """
        Return all height/a-invariant tuples of elliptic curves from a
         list of curve height/coefficient/index tuples.

        INPUT:

            - ``coefficient_list`` -- A list of height/coefficient/index
              tuples. See the documentation for _height_increment() for
              a description of this format.

        OUTPUT:

            - A list of tuples, each consisting of a height and a tuple of
              a-invariants defining an elliptic curve over Q of that height.
              The list will be ordered by increasing height.

        EXAMPLES:

            sage: from sage.schemes.elliptic_curves.curve_enumerator import *
            sage: C = CurveEnumerator(family="short_weierstrass")
            sage: B = C.heights(1,4); B
            [(1, [1, 1], [0, 1]), (4, [1, 2], [1])]
            sage: L = C._coeffs_from_height_list(B)
            sage: for ell in L: print(ell) 
            (1, [0, 0, 0, -1, 0])
            (1, [0, 0, 0, 1, 0])
            (1, [0, 0, 0, 0, -1])
            (1, [0, 0, 0, 0, 1])
            (1, [0, 0, 0, -1, -1])
            (1, [0, 0, 0, -1, 1])
            (1, [0, 0, 0, 1, -1])
            (1, [0, 0, 0, 1, 1])
            (4, [0, 0, 0, -1, -2])
            (4, [0, 0, 0, -1, 2])
            (4, [0, 0, 0, 0, -2])
            (4, [0, 0, 0, 0, 2])
            (4, [0, 0, 0, 1, -2])
            (4, [0, 0, 0, 1, 2])
        """
        L2 = []
        for C in coefficient_list:
            L2 += self._coeffs_from_height(C)
        return L2

    def coefficients_over_height_range(self,lowerbound,upperbound,\
                                       savefile=None,return_data=True):
        """
        Return all a-invariant tuples of elliptic curves over a given
         height range, bounds inclusive.

        INPUT:

            - ``lowerbound``  -- The lower height bound
            - ``upperbound``  -- The upper height bound
            - ``savefile``    -- String: the name of a file to which the
              output will be saved. Each line of the save file describes
              a single curve, and consists of six tab-separated integers;
              the first is the height of the curve, and the following five
              its a-invariants.
            - ``return_data`` -- (Default: True) If False, the computed
              data will not be returned.

        OUTPUT:

            - A list of tuples, each consisting of a height and a tuple of
              a-invariants defining an elliptic curve over Q of that height.
              The list will be ordered by increasing height.

        EXAMPLES:

            sage: from sage.schemes.elliptic_curves.curve_enumerator import *
            sage: C = CurveEnumerator(family="short_weierstrass")
            sage: L = C.coefficients_over_height_range(0,4)
            sage: for ell in L: print(ell)
            (1, [0, 0, 0, -1, 0])
            (1, [0, 0, 0, 1, 0])
            (1, [0, 0, 0, 0, -1])
            (1, [0, 0, 0, 0, 1])
            (1, [0, 0, 0, -1, -1])
            (1, [0, 0, 0, -1, 1])
            (1, [0, 0, 0, 1, -1])
            (1, [0, 0, 0, 1, 1])
            (4, [0, 0, 0, -1, -2])
            (4, [0, 0, 0, -1, 2])
            (4, [0, 0, 0, 0, -2])
            (4, [0, 0, 0, 0, 2])
            (4, [0, 0, 0, 1, -2])
            (4, [0, 0, 0, 1, 2])
        """
        H = self.heights(lowerbound,upperbound)
        L = self._coeffs_from_height_list(H)

        #WAS:I question the value/use of this savefile
        #WAS:   open(savefile,'w').write('\n'.join('\t'.join([str(a) for a in C])))
        #WAS: maybe leave in, but use consistent naming, e.g., output_filename...
        
        # Save data to file
        if savefile is not None:
            out_file  = open(savefile,"w")
            for C in L:
                out_file.write(str(C[0])+"\t")
                for a in C[1]:
                    out_file.write(str(a)+"\t")
                out_file.write("\n")

        if return_data:
            return L

    def _set_magma_class_group_bounds(proof = True):
        """
        Auxiliary function; set class group computation method
         in Magma (used in computing 3-Selmer group size)

        INPUT:

            - ``proof`` -- True or False; If False, the Generalized
              Riemann Hypothesis will not be assumed in the computing
              of class group bounds in Magma (and thus will be
              slower); if True, GRH will be assumed and computation
              will eb quicker.

        EXAMPLES:
        """
        if proof == False:
            #WAS: this can't work since "magma" is not in scope.
            #from sage.interfaces.all import magma...
            magma.eval('SetClassGroupBounds("GRH")')
        else:
            magma.eval('SetClassGroupBounds("PARI")')


    #WAS: make output_filename (etc.) optional
    def rank(self,curves,output_filename="rank_output.txt",\
             problems_filename="rank_problems.txt",\
             return_data=True,use_database=True,use_only_mwrank=False,\
             print_timing=True):
        r"""
        Compute the algebraic rank for a list of curves ordered by height.

        INPUT:
 
            - ``curves``            -- A list of height/a-invariant tuples of
              curves, as returned by the coefficients_over_height_range() method
              Each tuple is of the form
              (H, [a1,a2,a3,a4,a6]) where
              H is the height of the curve, and
              [a1,...,a6] the curve's a-invariants

            - ``output_filename``   -- String, the name of the file to which the
              output will be saved. Each line of the save file describes a
              single curve, and consists of seven tab-separated integers:
              the first is the height of the curve; the following five are
              the curve's a-invariants, and the final integer is the curve's rank.

            - ``problems_filename`` -- String: the file name to which problem
              curves will be written. These are curves for which rank could not
              be computed. Write format is the same as above, except rank is
              omitted at the end.

            - ``return_data``       -- (Default True): If set to False, the data
              is not returned at the end of computation; only written to file.

#WAS: maybe use_cremonadb?  what about other databases?
            - ``use_database``      -- (Default True): If set to False, the 
              Cremona database is not used to look up curve ranks.
#WAS: better yet use **...
(..., **rank_opts)
.rank(..., **rank_opts)

            - ``use_only_mwrank``   -- (Default False): If set to True, will not
              try to use analytic methods to compute rank before consulting the
              Cremona database

            - ``print_timing``      -- (Default True): If set to False, wall time
              of total computation will not be printed.

        OUTPUT:

            - Writes data to file. Each line of the written file consists of seven
              tab separated entries of the form
              H, a1, a2, a3, a4, a6, d  #WAS: delete the commas -- they are tabs!??
              H: The curve's height
              a1,...,a6: The curve's a-invariants
              d: The computed datum for that curve

            - (only if return_data==True) A list consisting of two lists:
              The first is a list of triples of the form
              (H, (a1,a2,a3,a4,a6), d)
              where the entries are as above.
              The second is a list of curve for which the datum could not be provably
              computed; each entry of this list is just a pair consisting of height
              and a-invariants.

        EXAMPLES::

            sage: from sage.schemes.elliptic_curves.curve_enumerator import *
            sage: C = CurveEnumerator(family="short_weierstrass")
            sage: L = C.coefficients_over_height_range(0,4)
            sage: R = C.rank(L,return_data=True,print_timing=False)
            sage: R[1]
            []
            sage: for r in R[0]: print(r)
            (1, [0, 0, 0, -1, 0], 0)
            (1, [0, 0, 0, 1, 0], 0)
            (1, [0, 0, 0, 0, -1], 0)
            (1, [0, 0, 0, 0, 1], 0)
            (1, [0, 0, 0, -1, -1], 0)
            (1, [0, 0, 0, -1, 1], 1)
            (1, [0, 0, 0, 1, -1], 1)
            (1, [0, 0, 0, 1, 1], 1)
            (4, [0, 0, 0, -1, -2], 1)
            (4, [0, 0, 0, -1, 2], 0)
            (4, [0, 0, 0, 0, -2], 1)
            (4, [0, 0, 0, 0, 2], 1)
            (4, [0, 0, 0, 1, -2], 0)
            (4, [0, 0, 0, 1, 2], 0)
        """
        if print_timing:
            t = time.time()

        out_file  = open(output_filename,"w")
        prob_file = open(problems_filename,"w")
        if return_data:
            output = []
            problems = []
        for C in curves:
            # Attempt to compute rank and write curve+rank to file
            try:
                E = EllipticCurve(C[1])
                d = E.rank(use_database=use_database,only_use_mwrank=use_only_mwrank)
                out_file.write(str(C[0])+"\t")
                for a in C[1]:
                    out_file.write(str(a)+"\t")
                out_file.write(str(d)+"\n")
                out_file.flush()

                if return_data:
                    output.append((C[0],C[1],d))
            # Write to problem file if fail
            except:
                prob_file.write(str(C[0])+"\t")
                for a in C[1]:
                    prob_file.write(str(a)+"\t")
                prob_file.write("\n")
                prob_file.flush()

                if return_data:
                    problems.append(C)
        out_file.close()
        prob_file.close()

        if print_timing:
            print(time.time()-t)
        if return_data:
            return output,problems

    def two_selmer(self,curves,rank=True,reduced=False,
                   output_filename="rank_output.txt",problems_filename="rank_problems.txt",\
                   return_data=True,print_timing=True):
        r"""
        Compute rank or size of two-Selmer for a list of curves ordered by height.

        INPUT:
 
            - ``curves``            -- A list of height/a-invariant tuples of
              curves, as returned by the coefficients_over_height_range() method.
              Each tuple is of the form
              (H, [a1,a2,a3,a4,a6]) where
              H is the height of the curve, and
              [a1,...,a6] the curve's a-invariants

            - ``rank``              -- (Default True) Compute the rank versus size
              of the curve's 2-Selmer group. If True, rank is computed; if set to
              False size (i.e. 2^rank) is computed instead.

            - ``reduced``           -- (Default False) Compute full 2-Selmer or
              reduced 2-Selmer. If True, full 2-Selmer is computed; if False, the
              reduced group rank/size (i.e. 2-Selmer rank - 2-torsion rank or
              2^(2-Selmer rank - 2-torsion rank) as per whether 'rank' is set to
              True or False) is computed.

            - ``output_filename``   -- String, the name of the file to which the
              output will be saved. Each line of the save file describes a
              single curve, and consists of seven tab-separated integers:
              the first is the height of the curve; the following five are
              the curve's a-invariants, and the final integer is the curve's rank.
            - ``problems_filename`` -- String: the file name to which problem
              curves will be written. These are curves for which rank could not
              be computed. Write format is the same as above, except rank is
              omitted at the end.

            - ``return_data``       -- (Default True): If set to False, the data
              is not returned at the end of computation; only written to file.

            - ``print_timing``      -- (Default True): If set to False, wall time
              of total computation will not be printed.

        OUTPUT:

            - Writes data to file. Each line of the written file consists of seven
              tab separated entries of the form
              H, a1, a2, a3, a4, a6, d
              H: The curve's height
              a1,...,a6: The curve's a-invariants
              d: The computed datum for that curve

            - (only if return_data==True) A list consisting of two lists:
              The first is a list of triples of the form
              (H, (a1,a2,a3,a4,a6), d)
              where the entries are as above.
              The second is a list of curve for which the datum could not be provably
              computed; each entry of this list is just a pair consisting of height
              and a-invariants.

        EXAMPLES::

            sage: from sage.schemes.elliptic_curves.curve_enumerator import *
            sage: C = CurveEnumerator(family="short_weierstrass")
            sage: L = C.coefficients_over_height_range(4,4)
            sage: R = C.two_selmer(L,rank=True,return_data=True,print_timing=False)
            sage: R[1]
            []
            sage: for r in R[0]: print(r)
            (4, [0, 0, 0, -1, -2], 1)
            (4, [0, 0, 0, -1, 2], 0)
            (4, [0, 0, 0, 0, -2], 1)
            (4, [0, 0, 0, 0, 2], 1)
            (4, [0, 0, 0, 1, -2], 1)
            (4, [0, 0, 0, 1, 2], 1)
            sage: R = C.two_selmer(L,rank=False,return_data=True,print_timing=False)
            sage: for r in R[0]: print(r)
            (4, [0, 0, 0, -1, -2], 2)
            (4, [0, 0, 0, -1, 2], 1)
            (4, [0, 0, 0, 0, -2], 2)
            (4, [0, 0, 0, 0, 2], 2)
            (4, [0, 0, 0, 1, -2], 2)
            (4, [0, 0, 0, 1, 2], 2)
            sage: R = C.two_selmer(L,reduced=True,print_timing=False)
            sage: for r in R[0]: print(r)
            (4, [0, 0, 0, -1, -2], 1)
            (4, [0, 0, 0, -1, 2], 0)
            (4, [0, 0, 0, 0, -2], 1)
            (4, [0, 0, 0, 0, 2], 1)
            (4, [0, 0, 0, 1, -2], 0)
            (4, [0, 0, 0, 1, 2], 0)
            sage: R = C.two_selmer(L,rank=False,reduced=True,print_timing=False)
            sage: for r in R[0]: print(r)
            (4, [0, 0, 0, -1, -2], 2)
            (4, [0, 0, 0, -1, 2], 1)
            (4, [0, 0, 0, 0, -2], 2)
            (4, [0, 0, 0, 0, 2], 2)
            (4, [0, 0, 0, 1, -2], 1)
            (4, [0, 0, 0, 1, 2], 1)
        """
        if print_timing:
            t = time.time()

        out_file  = open(output_filename,"w")
        prob_file = open(problems_filename,"w")
        if return_data:
            output = []
            problems = []
        for C in curves:
            # Attempt to compute datum and write curve+datum to file
            try:
                E = EllipticCurve(C[1])

                d = E.selmer_rank()
                if reduced:
                    d -= E.two_torsion_rank()
                if not rank:
                    d = 2**d

                out_file.write(str(C[0])+"\t")
                for a in C[1]:
                    out_file.write(str(a)+"\t")
                out_file.write(str(d)+"\n")
                out_file.flush()

                if return_data:
                    output.append((C[0],C[1],d))
            # Write to problem file if fail
            except:
                prob_file.write(str(C[0])+"\t")
                for a in C[1]:
                    prob_file.write(str(a)+"\t")
                prob_file.write("\n")
                prob_file.flush()

                if return_data:
                    problems.append(C)
        out_file.close()
        prob_file.close()

        if print_timing:
            print(time.time()-t)
        if return_data:
            return output,problems


    def averaged_data(self,input, outfile="average_data.txt", return_data=True):
        """
        INPUT:
            - ``input`` -- Either: A list where each element is
              (H, (a1,a2,a3,a4,a6), d), and
              H: curve height
              a1,...,a6: list of a-invariants of elliptic curve giving that height
              d: the type of data that's being averaged, e.g., rank, 2-Selmer,
              Or: String name of a file of array of data, where each line is
              H, a1, a2, a3, a4, a6, d
              where the elements are as above

            - ``outfile`` -- String: The name of the output file
            - ``return_data`` -- (Default: True) If set to False, the computed
              data is not returned.

        OUTPUT:
            - Writes the averaged data to file, where each line is of the form
              H, a
              where H is height, and a the average datum up to that height
            - (only if return_data==True) returns a list of tuples of the form
              (H, a)
              where H is height, and a the average datum up to that height

        EXAMPLES::

            sage: from sage.schemes.elliptic_curves.curve_enumerator import *
            sage: C = CurveEnumerator(family="short_weierstrass")
            sage: L = C.coefficients_over_height_range(0,4)
            sage: R = C.rank(L,return_data=true,print_timing=False)
            sage: A = C.averaged_data(R[0],return_data=True); A
            [(1.0, 0.375), (4.0, 0.42857142857142855)] 
        """
        # Load, format data
        if isinstance(input,str):
            data = np.loadtxt(input)
            X = data[:,0]
            V = data[:,-1]
        elif isinstance(input,list):
            X = np.array([C[0] for C in input])
            V = np.array([C[-1] for C in input])
        else:
            raise IOError("Input must either be a string or a list")

        #Compute running average
        N = np.arange(X.shape[0],dtype=np.float64) + 1
        Y = np.cumsum(V)/N

        # Retain only lines with new heights
        I = X[:-1] != X[1:]
        I = np.append(I,True)

        # Save, return output
        Z = np.vstack([X[I],Y[I,:].T]).T
        np.savetxt(outfile, Z)
        if return_data:
           return [(C[0],C[1]) for C in Z]<|MERGE_RESOLUTION|>--- conflicted
+++ resolved
@@ -8,12 +8,7 @@
 """
 
 #*****************************************************************************
-<<<<<<< HEAD
 #       Copyright (C) 2012 William Stein and Simon Spicer
-=======
-#       Copyright (C) 2007 William Stein and Simon Spicer
-#WAS: change copyright year
->>>>>>> 4bd66e6e
 #
 #  Distributed under the terms of the GNU General Public License (GPL)
 #
